--- conflicted
+++ resolved
@@ -20,11 +20,7 @@
 import android.view.View
 import android.widget._
 import com.sattvik.baitha.EnhancedViews
-<<<<<<< HEAD
-import com.sattvik.baitha.EnhancedViews._
-=======
 import com.sattvik.baitha.views._
->>>>>>> 1a4ccc18
 import org.mockito.ArgumentCaptor
 import org.scalatest.{Suite, OneInstancePerTest}
 import org.scalatest.matchers.ShouldMatchers
@@ -38,11 +34,6 @@
   * @author Daniel Solano Gómez */
 abstract class EnhancedViewsSuite extends Suite with OneInstancePerTest with
                                           MockitoSugar with ShouldMatchers {
-<<<<<<< HEAD
-  private val mockedView = mock[View]
-
-=======
->>>>>>> 1a4ccc18
   /** Tests that views can have an enhanced onClick method. */
   final def testOnClick() {
     val mockedView = mock[View]
@@ -147,8 +138,6 @@
 
   /** Actually sets the event listener. */
   def doOnSeekBarEvent(seekBar: SeekBar, f: PartialFunction[SeekBarEvent, Unit])
-<<<<<<< HEAD
-=======
 
   /** Tests that compound buttons can have an enhanced onCheckChange method. */
   final def testOnCheckChange() {
@@ -161,7 +150,6 @@
 
   /** Allow each implementation to actually do the onCheckChange */
   def doOnCheckChange(button: CompoundButton)
->>>>>>> 1a4ccc18
 }
 
 /** Tests the EnhancedViews companion object.
@@ -192,13 +180,10 @@
   ) {
     seekBar onSeekBarEvent f
   }
-<<<<<<< HEAD
-=======
 
   def doOnCheckChange(button: CompoundButton) {
     button onCheckChange {(_,_) =>}
   }
->>>>>>> 1a4ccc18
 }
 
 /** Tests the EnhancedViews trait.
@@ -227,11 +212,8 @@
   ) {
     seekBar onSeekBarEvent f
   }
-<<<<<<< HEAD
-=======
 
   def doOnCheckChange(button: CompoundButton) {
     button onCheckChange {(_,_) =>}
   }
->>>>>>> 1a4ccc18
 }