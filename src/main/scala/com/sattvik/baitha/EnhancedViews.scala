--- conflicted
+++ resolved
@@ -18,10 +18,7 @@
 
 import android.view.View
 import android.widget._
-<<<<<<< HEAD
-=======
 import com.sattvik.baitha.views._
->>>>>>> 1a4ccc18
 
 /** The EnhancedViews trait adds an implicit conversion that makes working with
   * Views a bit easier.
@@ -39,10 +36,13 @@
   implicit def enhanceAdapterView(v: AdapterView[_]): EnhancedAdapterView = {
     new EnhancedAdapterView(v)
   }
-<<<<<<< HEAD
 
   implicit def enhanceSeekBar(v: SeekBar): EnhancedSeekBar = {
     new EnhancedSeekBar(v)
+  }
+
+  implicit def enhanceCompoundButtond(v: CompoundButton): EnhancedCompoundButton = {
+    new EnhancedCompoundButton(v)
   }
 }
 
@@ -51,164 +51,4 @@
   * a class that has the EnhancedViews trait.
   *
   * @author Daniel Solano Gómez */
-object EnhancedViews extends EnhancedViews {
-  /** The EnhancedView class decorates the View class by adding a number of
-    * methods that make it easier to work with views.
-    *
-    * @author Daniel Solano Gómez */
-  protected class EnhancedView(view: View) {
-    /** Sets the OnClickListener for the View to the given anonymous function. */
-    def onClick(f: View => Unit) {
-      view.setOnClickListener(
-        new View.OnClickListener {
-          override def onClick(v: View) {
-            f(v)
-          }
-        })
-    }
-=======
-
-  implicit def enhanceSeekBar(v: SeekBar): EnhancedSeekBar = {
-    new EnhancedSeekBar(v)
->>>>>>> 1a4ccc18
-  }
-
-  implicit def enhanceCompoundButtond(v: CompoundButton): EnhancedCompoundButton = {
-    new EnhancedCompoundButton(v)
-  }
-}
-
-<<<<<<< HEAD
-  /** Adds a couple of convenience methods for setting call-backs using
-    * functions. */
-  protected class EnhancedAdapterView(adapterView: AdapterView[_]) {
-    /** Sets the item click listener on an adapter view by wrapping the
-      * function into an `AdapterView.OnItemClickListener`.
-      *
-      * @param f the function to wrap into the listener object.  It takes
-      *          four arguments: 1) the adapter view where the click happened,
-      *          2) the view within the adapter view that was clicked,
-      *          3) the position of the view in the adapter, and 4) the row ID
-      *          of the item that was clicked
-      */
-    def onItemClick(f: (AdapterView[_], View, Int, Long) => Unit) {
-      adapterView.setOnItemClickListener(
-        new AdapterView.OnItemClickListener {
-          def onItemClick(
-            parent: AdapterView[_],
-            view: View,
-            pos: Int,
-            id: Long
-          ) {
-            f(parent, view, pos, id)
-          }
-        })
-    }
-
-    /** Sets the item long click listener on an adapter view by wrapping the
-      * function into an `AdapterView.OnItemLongClickListener`.
-      *
-      * @param f the function to wrap into the listener object.  It takes
-      *          four arguments: 1) the adapter view where the long click
-      *          happened, 2) the view within the adapter view that was long
-      *          clicked, 3) the position of the view in the adapter, and 4)
-      *          the row ID of the item that was long clicked.  The function
-      *          should evaluate to true if it consumed the long click.
-      */
-    def onItemLongClick(f: (AdapterView[_], View, Int, Long) => Boolean) {
-      adapterView.setOnItemLongClickListener(
-        new AdapterView.OnItemLongClickListener {
-          def onItemLongClick(
-            parent: AdapterView[_],
-            view: View,
-            pos: Int,
-            id: Long
-          ) = {
-            f(parent, view, pos, id)
-          }
-        })
-    }
-  }
-
-  /** The parent class for all seek bar events. */
-  sealed trait SeekBarEvent {
-    /** The source of the event. */
-    def source: SeekBar
-  }
-
-  /** A notification that the progress level has changed.  You can use the
-    * fromUser field to distinguish between user-initiated changes from those
-    * that occurred programmatically.
-    *
-    * @param source the seek bar that triggered the event
-    * @param progress the current progress level, which will be in the range
-    *                 of 0…max
-    * @param fromUser true if the progress change was initiated by the user
-    */
-  final case class ProgressChange(
-    source: SeekBar, progress: Int,
-    fromUser: Boolean
-  ) extends SeekBarEvent
-
-  /** A notification that the user has started a touch gesture.  You may want
-    * to use this to disable advancing the seek bar.
-    *
-    * @param source the seek bar that triggered the event
-    */
-  final case class StartTrackingTouch(source: SeekBar) extends SeekBarEvent
-
-  /** A notification that the user has finished a touch gesture.  You may want
-    * to use this to re-enable advancing the seek bar.
-    *
-    * @param source the seek bar that triggered the event
-    */
-  final case class StopTrackingTouch(source: SeekBar) extends SeekBarEvent
-
-  /** Adds a convenience method for setting an event handler for a SeekBar. */
-  protected class EnhancedSeekBar(seekBar: SeekBar) {
-    /** Sets the change listener on SeekBar by wrapping the given partial
-      * function in a `SeekBar.OnSeekBarChangeListener`.  As such,
-      * you can use it a manner similar to:
-      *
-      * {{{
-      * val seekBar: SeekBar = …
-      * seekBar oSeekBarEvent {
-      *   case ProgressChange(`seekBar`, x, true) => // do something…
-      *   case _ => // ignore all other events
-      * }
-      * }}}
-      *
-      * @param f the partial function to wrap into the listener object that
-      *          will handle SeekBarEvents.
-      */
-    def onSeekBarEvent(f: PartialFunction[SeekBarEvent, Unit]) {
-      seekBar.setOnSeekBarChangeListener(
-        new SeekBar.OnSeekBarChangeListener {
-          def onProgressChanged(
-            seekBar: SeekBar,
-            progress: Int,
-            fromUser: Boolean
-          ) {
-            f(ProgressChange(seekBar, progress, fromUser))
-          }
-
-          def onStopTrackingTouch(seekBar: SeekBar) {
-            f(StopTrackingTouch(seekBar))
-          }
-
-          def onStartTrackingTouch(seekBar: SeekBar) {
-            f(StartTrackingTouch(seekBar))
-          }
-        }
-      )
-    }
-  }
-}
-=======
-/** The companion object to the EnhancedViews trait.  This allows declaration
-  * of the EnhancedView class without an implicit reference to an instance of
-  * a class that has the EnhancedViews trait.
-  *
-  * @author Daniel Solano Gómez */
-object EnhancedViews extends EnhancedViews
->>>>>>> 1a4ccc18
+object EnhancedViews extends EnhancedViews